--- conflicted
+++ resolved
@@ -22,21 +22,12 @@
 			privileged: false,
 			path: './scripts/vagrant-linux-unpriv-bootstrap.sh'
 
-<<<<<<< HEAD
-    # Expose the nomad api and ui to the host
-    vmCfg.vm.network "forwarded_port", guest: 4646, host: 4646, auto_correct: true
-
-    # Expose Ember ports to the host (one for the site, one for livereload)
-    vmCfg.vm.network :forwarded_port, guest: 4201, host: 4201, auto_correct: true
-    vmCfg.vm.network :forwarded_port, guest: 49153, host: 49153, auto_correct: true
-=======
         # Expose the nomad api and ui to the host
         vmCfg.vm.network "forwarded_port", guest: 4646, host: 4646, auto_correct: true
 
         # Expose Ember ports to the host (one for the site, one for livereload)
         vmCfg.vm.network :forwarded_port, guest: 4201, host: 4201, auto_correct: true
         vmCfg.vm.network :forwarded_port, guest: 49153, host: 49153, auto_correct: true
->>>>>>> 2e29851b
 	end
 
 	config.vm.define "freebsd", autostart: false, primary: false do |vmCfg|
@@ -129,15 +120,9 @@
 		privileged: true,
 		path: './scripts/vagrant-linux-priv-rkt.sh'
 
-<<<<<<< HEAD
-  vmCfg.vm.provision "shell",
-    privileged: false,
-    path: './scripts/vagrant-linux-priv-ui.sh'
-=======
     vmCfg.vm.provision "shell",
         privileged: false,
         path: './scripts/vagrant-linux-priv-ui.sh'
->>>>>>> 2e29851b
 
 	return vmCfg
 end
