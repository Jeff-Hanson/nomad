package structs

import (
	crand "crypto/rand"
	"encoding/binary"
	"fmt"
	"math"
	"sort"
	"strings"

	"golang.org/x/crypto/blake2b"

	multierror "github.com/hashicorp/go-multierror"
	lru "github.com/hashicorp/golang-lru"
	"github.com/hashicorp/nomad/acl"
)

// MergeMultierrorWarnings takes job warnings and canonicalize warnings and
// merges them into a returnable string. Both the errors may be nil.
func MergeMultierrorWarnings(warnings ...error) string {
<<<<<<< HEAD
	if len(warnings) == 0 {
		return ""
	}

=======
>>>>>>> 0ec93d7b
	var warningMsg multierror.Error
	for _, warn := range warnings {
		if warn != nil {
			multierror.Append(&warningMsg, warn)
		}
<<<<<<< HEAD
=======
	}

	if len(warningMsg.Errors) == 0 {
		return ""
>>>>>>> 0ec93d7b
	}

	// Set the formatter
	warningMsg.ErrorFormat = warningsFormatter
	return warningMsg.Error()
}

// warningsFormatter is used to format job warnings
func warningsFormatter(es []error) string {
	points := make([]string, len(es))
	for i, err := range es {
		points[i] = fmt.Sprintf("* %s", err)
	}

	return fmt.Sprintf(
		"%d warning(s):\n\n%s",
		len(es), strings.Join(points, "\n"))
}

// RemoveAllocs is used to remove any allocs with the given IDs
// from the list of allocations
func RemoveAllocs(alloc []*Allocation, remove []*Allocation) []*Allocation {
	// Convert remove into a set
	removeSet := make(map[string]struct{})
	for _, remove := range remove {
		removeSet[remove.ID] = struct{}{}
	}

	n := len(alloc)
	for i := 0; i < n; i++ {
		if _, ok := removeSet[alloc[i].ID]; ok {
			alloc[i], alloc[n-1] = alloc[n-1], nil
			i--
			n--
		}
	}

	alloc = alloc[:n]
	return alloc
}

// FilterTerminalAllocs filters out all allocations in a terminal state and
// returns the latest terminal allocations
func FilterTerminalAllocs(allocs []*Allocation) ([]*Allocation, map[string]*Allocation) {
	terminalAllocsByName := make(map[string]*Allocation)
	n := len(allocs)
	for i := 0; i < n; i++ {
		if allocs[i].TerminalStatus() {

			// Add the allocation to the terminal allocs map if it's not already
			// added or has a higher create index than the one which is
			// currently present.
			alloc, ok := terminalAllocsByName[allocs[i].Name]
			if !ok || alloc.CreateIndex < allocs[i].CreateIndex {
				terminalAllocsByName[allocs[i].Name] = allocs[i]
			}

			// Remove the allocation
			allocs[i], allocs[n-1] = allocs[n-1], nil
			i--
			n--
		}
	}
	return allocs[:n], terminalAllocsByName
}

// AllocsFit checks if a given set of allocations will fit on a node.
// The netIdx can optionally be provided if its already been computed.
// If the netIdx is provided, it is assumed that the client has already
// ensured there are no collisions.
func AllocsFit(node *Node, allocs []*Allocation, netIdx *NetworkIndex) (bool, string, *Resources, error) {
	// Compute the utilization from zero
	used := new(Resources)

	// Add the reserved resources of the node
	if node.Reserved != nil {
		if err := used.Add(node.Reserved); err != nil {
			return false, "", nil, err
		}
	}

	// For each alloc, add the resources
	for _, alloc := range allocs {
		if alloc.Resources != nil {
			if err := used.Add(alloc.Resources); err != nil {
				return false, "", nil, err
			}
		} else if alloc.TaskResources != nil {

			// Adding the shared resource asks for the allocation to the used
			// resources
			if err := used.Add(alloc.SharedResources); err != nil {
				return false, "", nil, err
			}
			// Allocations within the plan have the combined resources stripped
			// to save space, so sum up the individual task resources.
			for _, taskResource := range alloc.TaskResources {
				if err := used.Add(taskResource); err != nil {
					return false, "", nil, err
				}
			}
		} else {
			return false, "", nil, fmt.Errorf("allocation %q has no resources set", alloc.ID)
		}
	}

	// Check that the node resources are a super set of those
	// that are being allocated
	if superset, dimension := node.Resources.Superset(used); !superset {
		return false, dimension, used, nil
	}

	// Create the network index if missing
	if netIdx == nil {
		netIdx = NewNetworkIndex()
		defer netIdx.Release()
		if netIdx.SetNode(node) || netIdx.AddAllocs(allocs) {
			return false, "reserved port collision", used, nil
		}
	}

	// Check if the network is overcommitted
	if netIdx.Overcommitted() {
		return false, "bandwidth exceeded", used, nil
	}

	// Allocations fit!
	return true, "", used, nil
}

// ScoreFit is used to score the fit based on the Google work published here:
// http://www.columbia.edu/~cs2035/courses/ieor4405.S13/datacenter_scheduling.ppt
// This is equivalent to their BestFit v3
func ScoreFit(node *Node, util *Resources) float64 {
	// Determine the node availability
	nodeCpu := float64(node.Resources.CPU)
	if node.Reserved != nil {
		nodeCpu -= float64(node.Reserved.CPU)
	}
	nodeMem := float64(node.Resources.MemoryMB)
	if node.Reserved != nil {
		nodeMem -= float64(node.Reserved.MemoryMB)
	}

	// Compute the free percentage
	freePctCpu := 1 - (float64(util.CPU) / nodeCpu)
	freePctRam := 1 - (float64(util.MemoryMB) / nodeMem)

	// Total will be "maximized" the smaller the value is.
	// At 100% utilization, the total is 2, while at 0% util it is 20.
	total := math.Pow(10, freePctCpu) + math.Pow(10, freePctRam)

	// Invert so that the "maximized" total represents a high-value
	// score. Because the floor is 20, we simply use that as an anchor.
	// This means at a perfect fit, we return 18 as the score.
	score := 20.0 - total

	// Bound the score, just in case
	// If the score is over 18, that means we've overfit the node.
	if score > 18.0 {
		score = 18.0
	} else if score < 0 {
		score = 0
	}
	return score
}

// GenerateUUID is used to generate a random UUID
func GenerateUUID() string {
	buf := make([]byte, 16)
	if _, err := crand.Read(buf); err != nil {
		panic(fmt.Errorf("failed to read random bytes: %v", err))
	}

	return fmt.Sprintf("%08x-%04x-%04x-%04x-%12x",
		buf[0:4],
		buf[4:6],
		buf[6:8],
		buf[8:10],
		buf[10:16])
}

func CopySliceConstraints(s []*Constraint) []*Constraint {
	l := len(s)
	if l == 0 {
		return nil
	}

	c := make([]*Constraint, l)
	for i, v := range s {
		c[i] = v.Copy()
	}
	return c
}

// VaultPoliciesSet takes the structure returned by VaultPolicies and returns
// the set of required policies
func VaultPoliciesSet(policies map[string]map[string]*Vault) []string {
	set := make(map[string]struct{})

	for _, tgp := range policies {
		for _, tp := range tgp {
			for _, p := range tp.Policies {
				set[p] = struct{}{}
			}
		}
	}

	flattened := make([]string, 0, len(set))
	for p := range set {
		flattened = append(flattened, p)
	}
	return flattened
}

// DenormalizeAllocationJobs is used to attach a job to all allocations that are
// non-terminal and do not have a job already. This is useful in cases where the
// job is normalized.
func DenormalizeAllocationJobs(job *Job, allocs []*Allocation) {
	if job != nil {
		for _, alloc := range allocs {
			if alloc.Job == nil && !alloc.TerminalStatus() {
				alloc.Job = job
			}
		}
	}
}

// AllocName returns the name of the allocation given the input.
func AllocName(job, group string, idx uint) string {
	return fmt.Sprintf("%s.%s[%d]", job, group, idx)
}

// ACLPolicyListHash returns a consistent hash for a set of policies.
func ACLPolicyListHash(policies []*ACLPolicy) string {
	cacheKeyHash, err := blake2b.New256(nil)
	if err != nil {
		panic(err)
	}
	for _, policy := range policies {
		cacheKeyHash.Write([]byte(policy.Name))
		binary.Write(cacheKeyHash, binary.BigEndian, policy.ModifyIndex)
	}
	cacheKey := string(cacheKeyHash.Sum(nil))
	return cacheKey
}

// CompileACLObject compiles a set of ACL policies into an ACL object with a cache
func CompileACLObject(cache *lru.TwoQueueCache, policies []*ACLPolicy) (*acl.ACL, error) {
	// Sort the policies to ensure consistent ordering
	sort.Slice(policies, func(i, j int) bool {
		return policies[i].Name < policies[j].Name
	})

	// Determine the cache key
	cacheKey := ACLPolicyListHash(policies)
	aclRaw, ok := cache.Get(cacheKey)
	if ok {
		return aclRaw.(*acl.ACL), nil
	}

	// Parse the policies
	parsed := make([]*acl.Policy, 0, len(policies))
	for _, policy := range policies {
		p, err := acl.Parse(policy.Rules)
		if err != nil {
			return nil, fmt.Errorf("failed to parse %q: %v", policy.Name, err)
		}
		parsed = append(parsed, p)
	}

	// Create the ACL object
	aclObj, err := acl.NewACL(false, parsed)
	if err != nil {
		return nil, fmt.Errorf("failed to construct ACL: %v", err)
	}

	// Update the cache
	cache.Add(cacheKey, aclObj)
	return aclObj, nil
}<|MERGE_RESOLUTION|>--- conflicted
+++ resolved
@@ -18,25 +18,15 @@
 // MergeMultierrorWarnings takes job warnings and canonicalize warnings and
 // merges them into a returnable string. Both the errors may be nil.
 func MergeMultierrorWarnings(warnings ...error) string {
-<<<<<<< HEAD
-	if len(warnings) == 0 {
-		return ""
-	}
-
-=======
->>>>>>> 0ec93d7b
 	var warningMsg multierror.Error
 	for _, warn := range warnings {
 		if warn != nil {
 			multierror.Append(&warningMsg, warn)
 		}
-<<<<<<< HEAD
-=======
 	}
 
 	if len(warningMsg.Errors) == 0 {
 		return ""
->>>>>>> 0ec93d7b
 	}
 
 	// Set the formatter
